--- conflicted
+++ resolved
@@ -24,41 +24,23 @@
     src/base/arith_vector_helpers.cpp
     src/base/arith_scalar_helpers.cpp
     src/base/math_helpers.cpp
-<<<<<<< HEAD
-#    src/base/compress_sparse_triplets.cpp
-#
-=======
 
->>>>>>> 5a434a93
     src/stats/sums.cpp
     src/stats/variances.cpp
     src/stats/medians.cpp
     src/stats/ranges.cpp
     src/stats/apply.cpp
-<<<<<<< HEAD
-#
+
 #    src/utils/wrap_shared_ptr.cpp
 #    src/utils/SomeNumericArray.cpp
 #    src/utils/ArrayView.cpp
 #    src/utils/convert_to_dense.cpp
 #    src/utils/convert_to_sparse.cpp
 #    src/utils/bind_intersection.cpp
+#    src/base/compress_sparse_triplets.cpp
 #
 #    src/data/data_sparse.cpp
 #    src/data/data_triangular.cpp
-=======
-
-    src/utils/wrap_shared_ptr.cpp
-    src/utils/SomeNumericArray.cpp
-    src/utils/ArrayView.cpp
-    src/utils/convert_to_dense.cpp
-    src/utils/convert_to_sparse.cpp
-    src/utils/bind_intersection.cpp
-    src/utils/compress_sparse_triplets.cpp
-
-    src/data/data_sparse.cpp
-    src/data/data_triangular.cpp
->>>>>>> 5a434a93
 )
 
 target_link_libraries(
