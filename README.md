--- conflicted
+++ resolved
@@ -46,10 +46,6 @@
 
 Users can create an instance of a concrete `tatami::Matrix` subclass by using one of the constructors or the equivalent `make_*` utility:
 
-<<<<<<< HEAD
-|--------------------------------------------|------------------------------------|
-=======
->>>>>>> 19d235a6
 | Description                                | Class or function                  |
 |--------------------------------------------|------------------------------------|
 | Dense matrix                               | `DenseMatrix`                      |
@@ -60,16 +56,7 @@
 | Delayed subset                             | `make_DelayedSubset()`             |
 | Delayed transpose                          | `make_DelayedTranspose()`          |
 | Delayed cast                               | `make_DelayedCast()`               |
-<<<<<<< HEAD
-|--------------------------------------------|------------------------------------|
-
-We typically create a `shared_ptr` to a `tatami::NumericMatrix`, relying on run-time polymorphism to determine the right method to call.
-This allows downstream applications to easily handle a variety of different input representations without recompilation.
-Alternatively, applications may use templating to achieve compile-time polymorphism on the different **tatami** subclasses,
-but this is rather restrictive without providing obvious performance benefits. 
-=======
-
->>>>>>> 19d235a6
+
 For example, to create a compressed sparse matrix from sparse triplet data, we could do:
 
 ```cpp
@@ -85,12 +72,21 @@
     std::move(indptrs)
 );
 
-<<<<<<< HEAD
-std::shared_ptr<tatami::NumericMatrix> mat(raw_ptr);
-```
+std::shared_ptr<tatami::Matrix<double, int> > mat(raw_ptr);
+```
+
+We typically create a `shared_ptr` to a `tatami::Matrix` to leverage run-time polymorphism.
+This enables downstream applications to accept many different matrix representations by compiling against the `tatami::Matrix` interface.
+Alternatively, applications may use templating to achieve compile-time polymorphism on the different **tatami** subclasses,
+but this is rather restrictive without providing obvious performance benefits. 
+
+We use templating to define the type of values returned by the interface.
+This includes the type of the data (most typically `double`) as well as the type of row/column indices (default `int`, but one could imagine using, e.g., `size_t`).
+It is worth noting that the storage type does not need to be the same as the interface type.
+For example, developers could store a matrix of small counts as `uint16_t` while returning `double`s for compatibility with downstream mathematical code.
 
 The delayed operations are ~stolen from~ inspired by those in the [**DelayedArray**](https://github.com/Bioconductor/DelayedArray) package.
-Isometric operations are worth mentioning as they account for matrix-scalar/vector arithmetic and various mathematical operations.
+Isometric operations are particularly useful as they accommodate matrix-scalar/vector arithmetic and various mathematical operations.
 For example, we could apply a sparsity-breaking delayed operation to our sparse matrix `mat` without actually creating a dense matrix:
 
 ```cpp
@@ -98,8 +94,8 @@
 auto mat2 = tatami::make_DelayedIsometricOp(mat, std::move(op));
 ```
 
-Check out the [reference documentation](https://tatami-inc.github.io/tatami) for more details on the available classes and operations.
-Some libraries in the [**@tatami-inc**](https://github.com/tatami-inc) organization implement further extensions of **tatami**'s interface, e.g., for HDF5-backed matrices.
+Some libraries in the [**@tatami-inc**](https://github.com/tatami-inc) organization implement further extensions of **tatami**'s interface, 
+e.g., for [HDF5-backed matrices](https://github.com/tatami-inc/tatami_hdf5) and [R-based matrices](https://github.com/tatami-inc/tatami_r).
 
 ### Extracting matrix contents
 
@@ -121,11 +117,13 @@
 ```
 
 The `tatami::DenseExtractor::fetch()` method returns a pointer to an array of length equal to the number of columns that contains each row's contents.
-In some matrix representations (e.g., with a `DenseMatrix`), the returned pointer directly refers to the internal data store of the matrix, avoiding the need for any additional memory space.
-However, this is not the case in general so we need to allocate a buffer of appropriate length (`buffer`) in which the dense contents _might_ be stored.
-Users should use `tatami::DenseExtractor::fetch_copy()` if they want to force a copy of the row contents into the buffer.
-
-Alternatively, we could extract sparse columns via `tatami::SparseExtractor::fetch()`, which returns a `tatami::SparseRange` containing pointers to arrays of (structurally non-zero) values and their row indices.
+In some matrix representations (e.g., `DenseMatrix`), the returned pointer directly refers to the matrix's internal data store.
+However, this is not the case in general so we need to allocate a buffer of appropriate length (`buffer`) in which the dense contents can be stored;
+if this buffer is used, the returned pointer refers to the buffer start.
+Users can also use `tatami::DenseExtractor::fetch_copy()` if they want to force a copy of the row contents into the buffer, regardless of the representation.
+
+Alternatively, we could extract sparse columns via `tatami::SparseExtractor::fetch()`, 
+which returns a `tatami::SparseRange` containing pointers to arrays of (structurally non-zero) values and their row indices.
 This provides some opportunities for optimization in algorithms that only need to operate on non-zero values.
 The `fetch()` call requires buffers for both arrays - again, this may not be used for matrix subclasses with contiguous internal storage of the values/indices.
 
@@ -142,91 +140,16 @@
 }
 ```
 
-=======
-std::shared_ptr<tatami::Matrix<double, int> > mat(raw_ptr);
-```
-
-We typically create a `shared_ptr` to a `tatami::Matrix` to leverage run-time polymorphism.
-This enables downstream applications to accept many different matrix representations by compiling against the `tatami::Matrix` interface.
-Alternatively, applications may use templating to achieve compile-time polymorphism on the different **tatami** subclasses,
-but this is rather restrictive without providing obvious performance benefits. 
-
-We use templating to define the type of values returned by the interface.
-This includes the type of the data (most typically `double`) as well as the type of row/column indices (default `int`, but one could imagine using, e.g., `size_t`).
-It is worth noting that the storage type does not need to be the same as the interface type.
-For example, developers could store a matrix of small counts as `uint16_t` while returning `double`s for compatibility with downstream mathematical code.
-
-The delayed operations are ~stolen from~ inspired by those in the [**DelayedArray**](https://github.com/Bioconductor/DelayedArray) package.
-Isometric operations are particularly useful as they accommodate matrix-scalar/vector arithmetic and various mathematical operations.
-For example, we could apply a sparsity-breaking delayed operation to our sparse matrix `mat` without actually creating a dense matrix:
-
-```cpp
-tatami::DelayedAddScalarHelper<double> op(1);
-auto mat2 = tatami::make_DelayedIsometricOp(mat, std::move(op));
-```
-
-Some libraries in the [**@tatami-inc**](https://github.com/tatami-inc) organization implement further extensions of **tatami**'s interface, 
-e.g., for [HDF5-backed matrices](https://github.com/tatami-inc/tatami_hdf5) and [R-based matrices](https://github.com/tatami-inc/tatami_r).
-
-### Extracting matrix contents
-
-Given an abstract `tatami::Matrix`, we create an `Extractor` to actually extract the matrix data.
-Each `Extractor` object can store intermediate data for re-use during iteration through the matrix, which is helpful for some matrix implementations that do not easily support random access.
-For example, to perform extract dense rows from our `mat`:
-
-```cpp
-int NR = mat->nrow();
-int NC = mat->ncol();
-
-auto ext = mat->dense_row();
-std::vector<double> buffer(NC);
-
-for (int r = 0; r < NR; ++r) {
-    auto current = ext->fetch(r, buffer.data());
-    // Do something with the 'current' pointer.
-}
-```
-
-The `tatami::DenseExtractor::fetch()` method returns a pointer to an array of length equal to the number of columns that contains each row's contents.
-In some matrix representations (e.g., `DenseMatrix`), the returned pointer directly refers to the matrix's internal data store.
-However, this is not the case in general so we need to allocate a buffer of appropriate length (`buffer`) in which the dense contents can be stored;
-if this buffer is used, the returned pointer refers to the buffer start.
-Users can also use `tatami::DenseExtractor::fetch_copy()` if they want to force a copy of the row contents into the buffer, regardless of the representation.
-
-Alternatively, we could extract sparse columns via `tatami::SparseExtractor::fetch()`, 
-which returns a `tatami::SparseRange` containing pointers to arrays of (structurally non-zero) values and their row indices.
-This provides some opportunities for optimization in algorithms that only need to operate on non-zero values.
-The `fetch()` call requires buffers for both arrays - again, this may not be used for matrix subclasses with contiguous internal storage of the values/indices.
-
-```cpp
-auto sext = mat->sparse_column();
-std::vector<double> vbuffer(NR);
-std::vector<int> ibuffer(NR);
-
-for (int c = 0; c < NC; ++c) {
-    auto current = sext->fetch(c, vbuffer.data(), ibuffer.data());
-    current.number; // Number of structural non-zeros
-    current.value; // Pointer to the value array
-    current.index; // Pointer to the index array
-}
-```
-
->>>>>>> 19d235a6
 In both the dense and sparse cases, we can restrict the values that are extracted by `fetch()`.
 This provides some opportunities for optimization by avoiding the unnecessary extraction of uninteresting data.
 To do so, we define a range of elements or supply a vector containing the indices of the elements of interest during `Extractor` construction:
 
 ```cpp
-<<<<<<< HEAD
-auto bext = mat->dense_column(5, 12); // Get rows [5, 17) from each column.
-auto iext = mat->sparse_row(std::vector<int>{ 1, 3, 5, 7 }); // Get these columns from each row.
-=======
 // Get rows [5, 17) from each column.
 auto bext = mat->dense_column(5, 12); 
 
 // Get these columns from each row.
 auto iext = mat->sparse_row(std::vector<int>{ 1, 3, 5, 7 });
->>>>>>> 19d235a6
 ```
 
 ### Handling different access patterns
@@ -240,14 +163,8 @@
 Users can then write dedicated code paths to take advantage of these properties.
 For example, we might use different algorithms for dense data, where we don't have to look up indices; and for sparse data, if we can avoid the uninteresting zero values.
 Similarly, if we want to compute a row-wise statistic, but the matrix is more efficiently accessed by column according to `prefer_rows()`,
-<<<<<<< HEAD
-we could iterate on the columns and attempt to compute the statistic in a "running" manner.
-(See [`colsums.cpp`](gallery/src/colsums.cpp) for a good example.)
-In the most complex cases, this results in code that looks like:
-=======
 we could iterate on the columns and attempt to compute the statistic in a "running" manner (see [`colsums.cpp`](gallery/src/colsums.cpp) for an example).
 In the most complex cases, this leads to code like:
->>>>>>> 19d235a6
 
 ```cpp
 if (mat->sparse()) {
@@ -269,11 +186,14 @@
 }
 ```
 
-<<<<<<< HEAD
+Of course, this assumes that it is possible to provide sparse-specific optimizations as well as running calculations for the statistic of interest.
+In most cases, only a subset of the extraction patterns are actually feasible so special code paths would not be beneficial.
+
 ### Supporting parallelization
 
-The nature of the `Extractor` means that the `fetch()` calls themselves are not `const` and thus not thread-safe.
-Fortunately, the solution is simple - just create a separate `Extractor` (and buffers) for each thread.
+The mutable nature of an `Extractor` instance means that the `fetch()` calls themselves are not `const`.
+This means that the same extractor cannot be safely re-used across different threads as each call to `fetch()` will modify the extractor's contents.
+Fortunately, the solution is simple - just create a separate `Extractor` (and the associated buffers) for each thread.
 With OpenMP, this looks like:
 
 ```cpp
@@ -291,7 +211,8 @@
 ```
 
 Users may also consider using the `tatami::parallelize()` function, which accepts a function with the range of jobs (in this case, rows) to be processed in each thread.
-This responds to the `TATAMI_CUSTOM_PARALLEL` macro, which allows applications to easily change their parallelization scheme, e.g., if their toolchain does not support OpenMP.
+This responds to the `TATAMI_CUSTOM_PARALLEL` macro, which allows applications to easily change their parallelization scheme.
+For example, if a toolchain does not support OpenMP, an application can set the macro to switch to `<thread>` instead.
 
 ```cpp
 tatami::parallelize([&](int thread, int start, int length) -> void {
@@ -307,7 +228,8 @@
 ### Defining an oracle
 
 Advanced users can provide each `Extractor` with an `Oracle` that specifies the rows/columns to be accessed by future calls to `fetch()`.
-Knowledge of the future access pattern enables optimizations in some `Matrix` implementations, e.g., file-backed matrices can pre-fetch and cache the required data in fewer disk reads.
+Knowledge of the future access pattern enables optimizations in some `Matrix` implementations, 
+e.g., file-backed matrices can reduce the number of disk reads by pre-fetching the right data for future accesses.
 The most obvious use case involves accessing consecutive rows/columns:
 
 ```cpp
@@ -318,80 +240,6 @@
 }
 ```
 
-In fact, this use case is so common that we can just use the `tatami::consecutive_extractor` function:
-
-```cpp
-auto cwrk = tatami::consecutive_extractor</* row = */ true, /* sparse = */ false>(mat.get(), 0, NR);
-```
-
-
-Check out the [reference documentation](https://tatami-inc.github.io/tatami) for more details on the available classes and operations.
-The [gallery](https://github.com/tatami-inc/tatami/tree/master/gallery) also contains worked examples for common operations based on row/column traversals.
-
-## Developer comments
-
-### API design
-=======
-Of course, this assumes that it is possible to provide sparse-specific optimizations as well as running calculations for the statistic of interest.
-In most cases, only a subset of the extraction patterns are actually feasible so special code paths would not be beneficial.
-
-### Supporting parallelization
-
-The mutable nature of an `Extractor` instance means that the `fetch()` calls themselves are not `const`.
-This means that the same extractor cannot be safely re-used across different threads as each call to `fetch()` will modify the extractor's contents.
-Fortunately, the solution is simple - just create a separate `Extractor` (and the associated buffers) for each thread.
-With OpenMP, this looks like:
-
-```cpp
-#pragma omp parallel num_threads(nthreads);
-{
-    auto wrk = mat->dense_row();
-    std::vector<double> buffer(NC);
-
-    #pragma omp for
-    for (int r = 0; r < NR; ++r) {
-        auto ptr = wrk->fetch(r, buffer.data());
-        // Do something in each thread.
-    }
-}
-```
-
-Users may also consider using the `tatami::parallelize()` function, which accepts a function with the range of jobs (in this case, rows) to be processed in each thread.
-This responds to the `TATAMI_CUSTOM_PARALLEL` macro, which allows applications to easily change their parallelization scheme.
-For example, if a toolchain does not support OpenMP, an application can set the macro to switch to `<thread>` instead.
-
-```cpp
-tatami::parallelize([&](int thread, int start, int length) -> void {
-    auto wrk = mat->dense_row();
-    std::vector<double> buffer(NC);
-    for (int r = 0; r < length; ++r) {
-        auto ptr = wrk->fetch(r + start, buffer.data());
-        // Do something in each thread.
-    }
-}, NR, nthreads);
-```
->>>>>>> 19d235a6
-
-### Defining an oracle
-
-<<<<<<< HEAD
-Classes are named with `CamelCase`, while all functions, methods and members use `snake_case`.
-
-### Other operations
-=======
-Advanced users can provide each `Extractor` with an `Oracle` that specifies the rows/columns to be accessed by future calls to `fetch()`.
-Knowledge of the future access pattern enables optimizations in some `Matrix` implementations, 
-e.g., file-backed matrices can reduce the number of disk reads by pre-fetching the right data for future accesses.
-The most obvious use case involves accessing consecutive rows/columns:
-
-```cpp
-auto wrk = mat->dense_row();
-wrk->set_oracle(std::make_unique<ConsecutiveOracle<int> >(0, NR));
-for (int r = 0; r < NR; ++r) {
-    auto ptr = wrk->fetch(r, buffer.data());
-}
-```
-
 In fact, this use case is so common that we can just use the `tatami::consecutive_extractor()` wrapper to set the oracle.
 The first template boolean specifies whether we want row access, the second boolean specifies whether we want sparse extraction,
 and the numbers specify the start and length of the sequence of consecutive elements.
@@ -407,7 +255,6 @@
 Failing to do so will result in undefined behavior.
 
 ## Comments on other operations
->>>>>>> 19d235a6
 
 As previously mentioned, **tatami** is designed to pull out rows or columns of a matrix, and little else.
 Some support is provided for basic statistics in the same vein as the [**matrixStats**](https://github.com/HenrikBengtsson/matrixStats) package:
@@ -425,15 +272,10 @@
 process it into a much smaller submatrix, e.g., by selecting features of interest in a genome-scale analysis;
 and then copy this cheaply into an `Eigen::MatrixXd` or `Eigen::SparseMatrix` for more computationally intensive work.
 
-<<<<<<< HEAD
-It is not possible to alter the matrix contents via the API.
-This is especially relevant for matrices with delayed operations or those referring to remote data stores, where reading the matrix data is trivial but writing is not guaranteed to work.
-=======
 It is not possible to modify the matrix contents via the **tatami** API.
 This is especially relevant for matrices with delayed operations or those referring to remote data stores, where reading the matrix data is trivial but writing is not guaranteed to work.
 Experience suggests that a matrix writer abstraction is less useful than the equivalent reader abstraction.
 This is because applications typically control the output format, so there is no need to accommodate a diversity of formats via an abstract interface.
->>>>>>> 19d235a6
 
 ## Building projects 
 
